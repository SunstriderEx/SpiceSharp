--- conflicted
+++ resolved
@@ -14,8 +14,5 @@
 
 branches:
   only:
-<<<<<<< HEAD
-=======
     - master
->>>>>>> 1c75f0fa
     - development